"""
Tests meant to be run with pytest
"""

import sys
import os
import pytest

from moviepy.editor import *

from moviepy.video.tools.interpolators import Trajectory

import sys
sys.path.append("tests")
import download_media
from test_helper import PYTHON_VERSION, TMP_DIR, TRAVIS

def test_download_media(capsys):
    with capsys.disabled():
       download_media.download()

def test_PR_306():
    if TRAVIS:
       return

    #put this back in once we get ImageMagick working on travis-ci
    assert TextClip.list('font') != []
    assert TextClip.list('color') != []

    with pytest.raises(Exception, message="Expecting Exception"):
         TextClip.list('blah')


def test_PR_339():
    if TRAVIS:
       return

    #in caption mode
    overlay = TextClip(txt='foo',
                       color='white', font="Liberation-Mono",
                       size=(640, 480),
                       method='caption',
                       align='center',
                       fontsize=25)

    #in_label_mode
    overlay = TextClip(txt='foo', font="Liberation-Mono", method='label')


def test_PR_373():
    result = Trajectory.load_list("media/traj.txt")

    Trajectory.save_list(result, os.path.join(TMP_DIR, "traj1.txt"))

    result1 = Trajectory.load_list(os.path.join(TMP_DIR,"traj1.txt"))

    assert len(result[0].tt) == len(result1[0].tt)
    for i in range(len(result[0].tt)):
        assert result[0].tt[i] == result1[0].tt[i]

    assert len(result[0].xx) == len(result1[0].xx)
    for i in range(len(result[0].xx)):
        assert result[0].xx[i] == result1[0].xx[i]

    assert len(result[0].yy) == len(result1[0].yy)
    for i in range(len(result[0].yy)):
        assert result[0].yy[i] == result1[0].yy[i]


def test_PR_424():
    # Recommended use
    clip = ColorClip([1000, 600], color=(60, 60, 60), duration=10)
    # Uses `col` so should work the same as above, but give warning
    clip = ColorClip([1000, 600], col=(60, 60, 60), duration=10)
    # Should give 2 warnings and use `color`, not `col`
    clip = ColorClip([1000, 600], color=(60, 60, 60), duration=10, col=(2,2,2))


def test_PR_458():
    clip = ColorClip([1000, 600], color=(60, 60, 60), duration=10)
    clip.write_videofile(os.path.join(TMP_DIR, "test.mp4"),
                         progress_bar=False, fps=30)


def test_PR_515():
    # Won't actually work until video is in download_media
    clip = VideoFileClip("media/fire2.mp4", fps_source='tbr')
    assert clip.fps == 90000
    clip = VideoFileClip("media/fire2.mp4", fps_source='fps')
    assert clip.fps == 10.51

<<<<<<< HEAD
    
def test_PR_528():
    clip = ImageClip("media/vacation_2017.jpg")
    new_clip = vfx.scroll(clip, w=1000, x_speed=50)
    new_clip = new_clip.set_duration(20)
    new_clip.fps = 24
    new_clip.write_videofile(os.path.join(TMP_DIR, "pano.mp4"))
    
    
=======
def test_PR_529():
    video_clip = VideoFileClip("media/fire2.mp4")
    assert video_clip.rotation ==180

>>>>>>> b76beb48
if __name__ == '__main__':
   pytest.main()<|MERGE_RESOLUTION|>--- conflicted
+++ resolved
@@ -89,7 +89,6 @@
     clip = VideoFileClip("media/fire2.mp4", fps_source='fps')
     assert clip.fps == 10.51
 
-<<<<<<< HEAD
     
 def test_PR_528():
     clip = ImageClip("media/vacation_2017.jpg")
@@ -98,12 +97,11 @@
     new_clip.fps = 24
     new_clip.write_videofile(os.path.join(TMP_DIR, "pano.mp4"))
     
-    
-=======
+
 def test_PR_529():
     video_clip = VideoFileClip("media/fire2.mp4")
     assert video_clip.rotation ==180
 
->>>>>>> b76beb48
+
 if __name__ == '__main__':
    pytest.main()